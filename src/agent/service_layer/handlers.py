--- conflicted
+++ resolved
@@ -43,7 +43,6 @@
 
     # adapter for execution and agent for internal logic
     while not agent.is_answered and command is not None:
-<<<<<<< HEAD
         # Send real-time status update
         if type(command) in STEP_NAMES and notifications:
             status_event = events.StatusUpdate(
@@ -52,14 +51,6 @@
             # Send immediately to WebSocket clients
             for notification in notifications:
                 notification.send(agent.q_id, status_event)
-=======
-        # Emit status update for current step
-        if type(command) in STEP_NAMES:
-            status_event = events.StatusUpdate(
-                step_name=STEP_NAMES[type(command)], q_id=agent.q_id
-            )
-            agent.events.append(status_event)
->>>>>>> 1d03c9fa
 
         logger.info(f"Calling Adapter with command: {type(command)}")
         updated_command = adapter.answer(command)
@@ -168,10 +159,7 @@
     commands.Question: answer,
 }
 
-<<<<<<< HEAD
 # Step name mapping for status updates
-=======
->>>>>>> 1d03c9fa
 STEP_NAMES = {
     commands.Question: "Question Processing",
     commands.Check: "Guardrail Check",
